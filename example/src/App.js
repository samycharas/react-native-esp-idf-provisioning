--- conflicted
+++ resolved
@@ -92,12 +92,6 @@
     }
   };
 
-<<<<<<< HEAD
-  const handleScan = () => {
-    EspIdfProvisioning.scanWifiList((error, value) => {
-      console.warn({ error, value });
-    });
-=======
   const handleScanWifi = async () => {
     console.log('handleScanWifi: start');
     try {
@@ -106,7 +100,6 @@
     } catch (error) {
       console.log('handleScanWifi: ' + error);
     }
->>>>>>> 6a6aa7e4
   };
 
   const handleProvision = () => {
